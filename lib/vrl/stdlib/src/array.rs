--- conflicted
+++ resolved
@@ -68,14 +68,7 @@
 
 impl Expression for ArrayFn {
     fn resolve(&self, ctx: &mut Context) -> Resolved {
-<<<<<<< HEAD
-        match self.value.resolve(ctx)? {
-            v @ Value::Array(_) => Ok(v),
-            v => Err(format!(r#"expected "array", got {}"#, v.vrl_kind()).into()),
-        }
-=======
         array(self.value.resolve(ctx)?)
->>>>>>> e9e692b9
     }
 
     fn type_def(&self, state: &state::Compiler) -> TypeDef {
